--- conflicted
+++ resolved
@@ -28,7 +28,6 @@
     </activity>
     <!-- Don't delete the meta-data below.
              This is used by the Flutter tool to generate GeneratedPluginRegistrant.java -->
-<<<<<<< HEAD
         <!-- spec: https://medium.com/@nayanbabariya/set-up-environment-variables-in-flutter-for-secure-and-scalable-apps-7409ae0c383e -->
         <!-- another option: https://github.com/googlemaps/flutter-navigation-sdk/blob/main/example/android/app/src/main/AndroidManifest.xml -->
         <meta-data 
@@ -45,17 +44,4 @@
     <!-- May enable this if we want background updates for location -->
     <!-- <uses-permission android:name="android.permission.ACCESS_BACKGROUND_LOCATION" /> -->
 
-=======
-    <!-- spec: https://medium.com/@nayanbabariya/set-up-environment-variables-in-flutter-for-secure-and-scalable-apps-7409ae0c383e -->
-    <!-- another option: https://github.com/googlemaps/flutter-navigation-sdk/blob/main/example/android/app/src/main/AndroidManifest.xml -->
-    <meta-data android:name="com.google.android.geo.API_KEY" android:value="@string/maps_api_key"/>
-    <meta-data android:name="flutterEmbedding" android:value="2"/>
-  </application>
-  <uses-permission android:name="android.permission.ACCESS_FINE_LOCATION"/>
-  <uses-permission android:name="android.permission.ACCESS_COARSE_LOCATION"/>
-  <uses-permission android:name="android.permission.ACCESS_NETWORK_STATE"/>
-  <!-- May enable this if we want background updates for location -->
-  <!-- <uses-permission android:name="android.permission.ACCESS_BACKGROUND_LOCATION" /> -->
-  <uses-permission android:name="android.permission.INTERNET"/>
->>>>>>> 7fbb2335
 </manifest>