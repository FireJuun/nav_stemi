--- conflicted
+++ resolved
@@ -44,13 +44,6 @@
       authRepository = FakeAuthRepository();
 
       /// QUESTION: Should we remove these keys.
-<<<<<<< HEAD
-    } else if (Env.serviceAccountEmail.isNotEmpty &&
-        Env.serviceAccountPrivateKey.isNotEmpty) {
-      // Use service account when credentials are available
-      authRepository = FirebaseAuthRepository();
-=======
->>>>>>> e759e5aa
     } else {
       authRepository = FirebaseAuthRepository();
     }
