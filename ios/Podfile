--- conflicted
+++ resolved
@@ -32,13 +32,9 @@
   use_frameworks! :linkage => :static
   use_modular_headers!
 
-<<<<<<< HEAD
-  pod 'FirebaseFirestore', :git => 'https://github.com/invertase/firestore-ios-sdk-frameworks.git', :tag => '11.15.0'
-=======
   pod 'FirebaseFirestore',
     :git => 'https://github.com/invertase/firestore-ios-sdk-frameworks.git',
     :tag => '11.15.0'
->>>>>>> a23013f2
 
   flutter_install_all_ios_pods File.dirname(File.realpath(__FILE__))
   target 'RunnerTests' do
@@ -53,11 +49,7 @@
     target.build_configurations.each do |config|
 
       # Ensure all pods use iOS 13.0 minimum (or 15.0)
-<<<<<<< HEAD
-      config.build_settings['IPHONEOS_DEPLOYMENT_TARGET'] = '15.6'
-=======
       # config.build_settings['IPHONEOS_DEPLOYMENT_TARGET'] = '15.6'
->>>>>>> a23013f2
 
       # You can remove unused permissions here
       # for more information: https://github.com/BaseflowIT/flutter-permission-handler/blob/master/permission_handler/ios/Classes/PermissionHandlerEnums.h
