#
# Generated file, do not edit.
#

list(APPEND FLUTTER_PLUGIN_LIST
<<<<<<< HEAD
  app_links
  cloud_firestore
  desktop_webview_auth
=======
  cloud_firestore
>>>>>>> a23013f2
  firebase_auth
  firebase_core
  geolocator_windows
  permission_handler_windows
  url_launcher_windows
)

list(APPEND FLUTTER_FFI_PLUGIN_LIST
)

set(PLUGIN_BUNDLED_LIBRARIES)

foreach(plugin ${FLUTTER_PLUGIN_LIST})
  add_subdirectory(flutter/ephemeral/.plugin_symlinks/${plugin}/windows plugins/${plugin})
  target_link_libraries(${BINARY_NAME} PRIVATE ${plugin}_plugin)
  list(APPEND PLUGIN_BUNDLED_LIBRARIES $<TARGET_FILE:${plugin}_plugin>)
  list(APPEND PLUGIN_BUNDLED_LIBRARIES ${${plugin}_bundled_libraries})
endforeach(plugin)

foreach(ffi_plugin ${FLUTTER_FFI_PLUGIN_LIST})
  add_subdirectory(flutter/ephemeral/.plugin_symlinks/${ffi_plugin}/windows plugins/${ffi_plugin})
  list(APPEND PLUGIN_BUNDLED_LIBRARIES ${${ffi_plugin}_bundled_libraries})
endforeach(ffi_plugin)<|MERGE_RESOLUTION|>--- conflicted
+++ resolved
@@ -3,13 +3,7 @@
 #
 
 list(APPEND FLUTTER_PLUGIN_LIST
-<<<<<<< HEAD
-  app_links
   cloud_firestore
-  desktop_webview_auth
-=======
-  cloud_firestore
->>>>>>> a23013f2
   firebase_auth
   firebase_core
   geolocator_windows
